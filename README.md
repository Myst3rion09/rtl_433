--- conflicted
+++ resolved
@@ -360,12 +360,9 @@
     [272]  Landis & Gyr Gridstream Power Meters 19.2k
     [273]  Landis & Gyr Gridstream Power Meters 38.4k
     [274]  Revolt ZX-7717 power meter
-<<<<<<< HEAD
     [275]  GM-Aftermarket TPMS
     [276]  RainPoint HCS012ARF Rain Gauge sensor
-=======
-    [275]* HG9901 Moisture sensor
->>>>>>> 1a6c32f7
+    [277]* HG9901 Moisture sensor
 
 * Disabled by default, use -R n or a conf file to enable
 
