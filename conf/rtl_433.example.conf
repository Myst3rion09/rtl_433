--- conflicted
+++ resolved
@@ -513,12 +513,9 @@
   protocol 272 # Landis & Gyr Gridstream Power Meters 19.2k
   protocol 273 # Landis & Gyr Gridstream Power Meters 38.4k
   protocol 274 # Revolt ZX-7717 power meter
-<<<<<<< HEAD
   protocol 275 # GM-Aftermarket TPMS
   protocol 276 # RainPoint HCS012ARF Rain Gauge sensor
-=======
-# protocol 275 # HG9901 Moisture sensor
->>>>>>> 1a6c32f7
+# protocol 277 # HG9901 Moisture sensor
 
 ## Flex devices (command line option "-X")
 
